--- conflicted
+++ resolved
@@ -13,24 +13,6 @@
   mtg <- M.newMTGen . Just =<< uniform mwc
   defaultMain 
     [ bgroup "mwc"
-<<<<<<< HEAD
-      [ bench "Double"  (uniform mwc :: IO Double)
-      , bench "Int"     (uniform mwc :: IO Int)
-      , bench "Int8"    (uniform mwc :: IO Int8)
-      , bench "Int16"   (uniform mwc :: IO Int16)
-      , bench "Int32"   (uniform mwc :: IO Int32)
-      , bench "Int64"   (uniform mwc :: IO Int64)
-      , bench "Word"    (uniform mwc :: IO Word)
-      , bench "Word8"   (uniform mwc :: IO Word8)
-      , bench "Word16"  (uniform mwc :: IO Word16)
-      , bench "Word32"  (uniform mwc :: IO Word32)
-      , bench "Word64"  (uniform mwc :: IO Word64)
-      , bench "normal"      (normal        mwc :: IO Double)
-      , bench "exponential" (exponential 3 mwc :: IO Double)
-      , bench "gamma,a<1"   (gamma 0.5 1   mwc :: IO Double)
-      , bench "gamma,a>1"   (gamma 2   1   mwc :: IO Double)
-      , bench "chiSquare"   (chiSquare 4   mwc :: IO Double)
-=======
       -- One letter group names are used so they will fit on the plot.
       --
       --  U - uniform
@@ -65,9 +47,12 @@
         , bench "Word64"  (uniformR (34,633)   mwc :: IO Word64)
         ]
       , bgroup "D"
-        [ bench "normal"  (normal mwc :: IO Double)
+        [ bench "normal"      (normal        mwc :: IO Double)
+        , bench "exponential" (exponential 3 mwc :: IO Double)
+        , bench "gamma,a<1"   (gamma 0.5 1   mwc :: IO Double)
+        , bench "gamma,a>1"   (gamma 2   1   mwc :: IO Double)
+        , bench "chiSquare"   (chiSquare 4   mwc :: IO Double)
         ]
->>>>>>> a3e5bb63
       ]
     , bgroup "random"
       [
